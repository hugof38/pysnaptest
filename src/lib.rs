--- conflicted
+++ resolved
@@ -6,15 +6,12 @@
 use std::{env, path::Path};
 
 use csv::ReaderBuilder;
-<<<<<<< HEAD
 
 use insta::internals::Redaction;
 use insta::{rounded_redaction, sorted_redaction};
 use pyo3::types::PyAnyMethods;
 use pyo3::FromPyObject;
-=======
 use once_cell::sync::Lazy;
->>>>>>> db397e73
 use pyo3::{
     exceptions::PyValueError,
     pyclass, pyfunction, pymethods, pymodule,
